<<<<<<< HEAD
## 0.1.0
- Stable null-safe release

## 0.1.0-nullsafety.1
- Fix nullable type in simple action server

## 0.1.0-nullsafety.0
- Update to nullsafety
=======
## 0.0.5+5
- Allow setting manual ROS_IP
>>>>>>> 07e2b360

## 0.0.5+4
- Adjust ROS_MASTER_URI logic slightly and add tests

## 0.0.5+3
- Try making web compatible (as a package in dependencies - not actually run on web)

## 0.0.5+1
- Fix an issue with home directory on Android and an issue with dependencies
- 
## 0.0.5
- Update Actions and Services to not require as many type parameters especially when creating them

## 0.0.4+7
- Update dependencies

## 0.0.4+6
- Fix SimpleActionClient and Server thanks to @knuesel

## 0.0.4+5
- Update README.md and link to external documentation website
  
## 0.0.4+4
- Fix for several issues with shutdown thanks to @knuesel
  
## 0.0.4+3
- Fix for parameters thanks to @knuesel
  
## 0.0.4+2
- Update to latest message generation
  
## 0.0.4+1
- Fix an issue with rosservice servers
  
## 0.0.4
- Fix an issue with added UDP support with subscribers
- Added type parameter to return value of subscriber
- Add some tests

## 0.0.3+10
- Add preliminary UDP support, and use IP address to enable working on local network
  
## 0.0.3+9
- Fix service server issue with deserializing request
  
## 0.0.3+8
- Finish fixing bus info from node via rqt_graph
  
## 0.0.3+7
- Fix exception when getting bus info from node via rqt_graph
  
## 0.0.3+6
- Export NodeHandle class. Still need work on generating action messages

## 0.0.3+5
- Try to fix a logging problem when used with flutter

## 0.0.3+4
- Attempt to publish with documentation as well as updated dependencies

## 0.0.3+3
- Added documentation

## 0.0.3+2
- Fixed actionlib messages

## 0.0.3+1
- Fixed actionlib interface
 
## 0.0.3
- Added type for actionlib msgs, required for development of them
- v0.0.4 should contain a basic implementation of actions

## 0.0.2+1
- Better logging and some cleanup of print statements

## 0.0.2

- Publisher, subscriber, service client, and service server working in limited tests
- Getting / setting parameters working in limited tests
 
## 0.0.1

- Initial version, starting to expose it publicly to enable pub dependency, still a work in progress
<|MERGE_RESOLUTION|>--- conflicted
+++ resolved
@@ -1,4 +1,6 @@
-<<<<<<< HEAD
+## 0.1.0+1
+- Allow setting manual ROS_IP
+
 ## 0.1.0
 - Stable null-safe release
 
@@ -7,10 +9,9 @@
 
 ## 0.1.0-nullsafety.0
 - Update to nullsafety
-=======
+
 ## 0.0.5+5
 - Allow setting manual ROS_IP
->>>>>>> 07e2b360
 
 ## 0.0.5+4
 - Adjust ROS_MASTER_URI logic slightly and add tests
@@ -20,7 +21,7 @@
 
 ## 0.0.5+1
 - Fix an issue with home directory on Android and an issue with dependencies
-- 
+
 ## 0.0.5
 - Update Actions and Services to not require as many type parameters especially when creating them
 
