import 'dart:convert';
import 'dart:io';
import 'package:dartros/dartros.dart';
import 'package:test/test.dart';
import 'package:dartx/dartx.dart';

import 'package:std_msgs/msgs.dart' hide Duration;
import 'helpers/messages.dart';
import 'helpers/python_runner.dart';

void main() {
<<<<<<< HEAD
  late Process roscore;
  late NodeHandle nh;
  setUpAll(() async {
    roscore = await startRosCore();
    await Future.delayed(2.seconds);
    nh = await initNode('my_node', []);
  });
  tearDownAll(() async {
    roscore.kill();
  });

  group('Parameter Server Tests', () {
    test('Can set parameter', () async {
      final result = await nh.setParam('/foo', 'some value');
      expect(result, true);
    });
    test('Can get parameter', () async {
      final value = await nh.getParam('/foo');
      expect(value, 'some value');
    });
  });

  group('Publisher Tests', () {
    test('Publisher Works', () async {
      final sub = await Process.start('rostopic', ['echo', 'chatter'],
          runInShell: true);
      final subStream = sub.stdout
          .transform(utf8.decoder)
          .transform(const LineSplitter())
          .asBroadcastStream();

      final chatter =
          nh.advertise<StringMessage>('chatter', StringMessage.$prototype);
=======
  Process roscore;
  NodeHandle nh;
  group('Regular Master URI', () {
    setUpAll(() async {
      roscore = await startRosCore();
>>>>>>> 9b6a9ba4
      await Future.delayed(2.seconds);
      nh = await initNode('my_node', []);
    });
    tearDownAll(() async {
      roscore.kill();
    });

    group('Parameter Server Tests', () {
      test('Can set parameter', () async {
        final result = await nh.setParam('/foo', 'some value');
        expect(result, true);
      });
      test('Can get parameter', () async {
        final value = await nh.getParam('/foo');
        expect(value, 'some value');
      });
    });

<<<<<<< HEAD
  group('Service Tests', () {
    test('ServerClient Works', () async {
      var first = true;
      final server = nh.advertiseService<MoveBlockRequest, MoveBlockResponse>(
          '/move_bloc', MoveBlock.empty$, (req) {
        if (first) {
          expect(req.color, 0);
          expect(req.shape, 1);
          first = false;
          return MoveBlockResponse(wasSuccessful: false, outOfReach: true);
        }
=======
    group('Publisher Tests', () {
      test('Publisher Works', () async {
        final sub = await Process.start('rostopic', ['echo', 'chatter'],
            runInShell: true);
        final subStream = sub.stdout
            .transform(utf8.decoder)
            .transform(const LineSplitter())
            .asBroadcastStream();
>>>>>>> 9b6a9ba4

        final chatter =
            nh.advertise<StringMessage>('chatter', StringMessage.$prototype);
        await Future.delayed(2.seconds);
        chatter.publish(StringMessage(data: 'message'), 1);
        await expectLater(subStream, emits('data: "message"'));
        sub.kill();
      });
    });

    group('Subscriber Tests', () {
      test('Subscriber Works', () async {
        final pub = await Process.start(
            'rostopic', ['pub', '/hello', 'std_msgs/String', "data: 'hi'"],
            runInShell: true);
        await Future.delayed(2.seconds);
        final chatter = nh.subscribe<StringMessage>(
            'hello', StringMessage.$prototype, (_) {});
        final subStream =
            chatter.messageStream.asBroadcastStream().map((s) => s.data);
        await expectLater(subStream, emits('hi'));
        pub.kill();
      });
    });

<<<<<<< HEAD
    test('Rosservice call', () async {
      var first = true;
      final _ = nh.advertiseService<MoveBlockRequest, MoveBlockResponse>(
          '/move_bloc_2', MoveBlock.empty$, (req) {
        if (first) {
          expect(req.color, 0);
          expect(req.shape, 1);
          first = false;
          return MoveBlockResponse(wasSuccessful: false, outOfReach: true);
        }
        expect(req.color, 1);
        expect(req.shape, 2);
        return MoveBlockResponse(wasSuccessful: true, outOfReach: false);
=======
    group('Service Tests', () {
      test('ServerClient Works', () async {
        var first = true;
        final server =
            nh.advertiseService('/move_bloc', MoveBlock.empty$, (req) {
          if (first) {
            expect(req.color, 0);
            expect(req.shape, 1);
            first = false;
            return MoveBlockResponse(wasSuccessful: false, outOfReach: true);
          }

          expect(req.color, 1);
          expect(req.shape, 2);
          return MoveBlockResponse(wasSuccessful: true, outOfReach: false);
        });
        final request = MoveBlockRequest(color: 0, shape: 1);
        await Future.delayed(2.seconds);
        final moveBloc =
            nh.serviceClient('/move_bloc', MoveBlock.empty$, persist: true);

        var response = await moveBloc(request);
        expect(response.wasSuccessful, false);
        expect(response.outOfReach, true);
        response = await moveBloc(request
          ..color = 1
          ..shape = 2);
        expect(response.wasSuccessful, true);
        expect(response.outOfReach, false);
>>>>>>> 9b6a9ba4
      });

      test('Rosservice call', () async {
        var first = true;
        final _ = nh.advertiseService('/move_bloc_2', MoveBlock.empty$, (req) {
          if (first) {
            expect(req.color, 0);
            expect(req.shape, 1);
            first = false;
            return MoveBlockResponse(wasSuccessful: false, outOfReach: true);
          }
          expect(req.color, 1);
          expect(req.shape, 2);
          return MoveBlockResponse(wasSuccessful: true, outOfReach: false);
        });

        await Future.delayed(1.seconds);

        var response =
            await Process.run('rosservice', ['call', '/move_bloc_2', '0', '1']);
        // Temporarily ignore errors in CI because of type definitions in python nonexistant
        if (response.stderr.contains('Unable to load type')) {
          expect(response.stdout, 'wasSuccessful: False\noutOfReach: True\n',
              reason: response.stderr.toString());
          expect(response.stderr, '');
          response = await Process.run(
              'rosservice', ['call', '/move_bloc_2', '1', '2']);
          expect(response.stdout, 'wasSuccessful: True\noutOfReach: False\n',
              reason: response.stderr.toString());
          expect(response.stderr, '');
        }
      }, skip: true);
    });
  });
}<|MERGE_RESOLUTION|>--- conflicted
+++ resolved
@@ -9,47 +9,11 @@
 import 'helpers/python_runner.dart';
 
 void main() {
-<<<<<<< HEAD
   late Process roscore;
   late NodeHandle nh;
-  setUpAll(() async {
-    roscore = await startRosCore();
-    await Future.delayed(2.seconds);
-    nh = await initNode('my_node', []);
-  });
-  tearDownAll(() async {
-    roscore.kill();
-  });
-
-  group('Parameter Server Tests', () {
-    test('Can set parameter', () async {
-      final result = await nh.setParam('/foo', 'some value');
-      expect(result, true);
-    });
-    test('Can get parameter', () async {
-      final value = await nh.getParam('/foo');
-      expect(value, 'some value');
-    });
-  });
-
-  group('Publisher Tests', () {
-    test('Publisher Works', () async {
-      final sub = await Process.start('rostopic', ['echo', 'chatter'],
-          runInShell: true);
-      final subStream = sub.stdout
-          .transform(utf8.decoder)
-          .transform(const LineSplitter())
-          .asBroadcastStream();
-
-      final chatter =
-          nh.advertise<StringMessage>('chatter', StringMessage.$prototype);
-=======
-  Process roscore;
-  NodeHandle nh;
   group('Regular Master URI', () {
     setUpAll(() async {
       roscore = await startRosCore();
->>>>>>> 9b6a9ba4
       await Future.delayed(2.seconds);
       nh = await initNode('my_node', []);
     });
@@ -68,19 +32,6 @@
       });
     });
 
-<<<<<<< HEAD
-  group('Service Tests', () {
-    test('ServerClient Works', () async {
-      var first = true;
-      final server = nh.advertiseService<MoveBlockRequest, MoveBlockResponse>(
-          '/move_bloc', MoveBlock.empty$, (req) {
-        if (first) {
-          expect(req.color, 0);
-          expect(req.shape, 1);
-          first = false;
-          return MoveBlockResponse(wasSuccessful: false, outOfReach: true);
-        }
-=======
     group('Publisher Tests', () {
       test('Publisher Works', () async {
         final sub = await Process.start('rostopic', ['echo', 'chatter'],
@@ -89,7 +40,6 @@
             .transform(utf8.decoder)
             .transform(const LineSplitter())
             .asBroadcastStream();
->>>>>>> 9b6a9ba4
 
         final chatter =
             nh.advertise<StringMessage>('chatter', StringMessage.$prototype);
@@ -115,26 +65,11 @@
       });
     });
 
-<<<<<<< HEAD
-    test('Rosservice call', () async {
-      var first = true;
-      final _ = nh.advertiseService<MoveBlockRequest, MoveBlockResponse>(
-          '/move_bloc_2', MoveBlock.empty$, (req) {
-        if (first) {
-          expect(req.color, 0);
-          expect(req.shape, 1);
-          first = false;
-          return MoveBlockResponse(wasSuccessful: false, outOfReach: true);
-        }
-        expect(req.color, 1);
-        expect(req.shape, 2);
-        return MoveBlockResponse(wasSuccessful: true, outOfReach: false);
-=======
     group('Service Tests', () {
       test('ServerClient Works', () async {
         var first = true;
-        final server =
-            nh.advertiseService('/move_bloc', MoveBlock.empty$, (req) {
+        final server = nh.advertiseService<MoveBlockRequest, MoveBlockResponse>(
+            '/move_bloc', MoveBlock.empty$, (req) {
           if (first) {
             expect(req.color, 0);
             expect(req.shape, 1);
@@ -159,12 +94,12 @@
           ..shape = 2);
         expect(response.wasSuccessful, true);
         expect(response.outOfReach, false);
->>>>>>> 9b6a9ba4
       });
 
       test('Rosservice call', () async {
         var first = true;
-        final _ = nh.advertiseService('/move_bloc_2', MoveBlock.empty$, (req) {
+        final _ = nh.advertiseService<MoveBlockRequest, MoveBlockResponse>(
+            '/move_bloc_2', MoveBlock.empty$, (req) {
           if (first) {
             expect(req.color, 0);
             expect(req.shape, 1);
