--- conflicted
+++ resolved
@@ -69,14 +69,9 @@
       return;
     }
     if (numSubscribers == 0) {
-<<<<<<< HEAD
       log.dartros.debugThrottled(
           2000, 'Publishing message on $topic with no subscribers');
-=======
-      // TODO: log
-      print('Publishing message on ${topic} with no subscribers');
       return;
->>>>>>> d905e2c4
     }
     try {
       messages.forEach((msg) {
