--- conflicted
+++ resolved
@@ -22,12 +22,8 @@
   String name,
   List<String> args, {
   bool anonymize = false,
-<<<<<<< HEAD
   String? rosMasterUri,
-=======
-  String rosMasterUri,
-  InternetAddress rosIP,
->>>>>>> c695fbf7
+  InternetAddress? rosIP,
 }) async {
   if (name.isEmpty) {
     throw Exception('Name must not be empty.');
