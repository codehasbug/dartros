--- conflicted
+++ resolved
@@ -59,11 +59,7 @@
   bool get ok => _ok;
   bool get isShutdown => !ok;
   String homeDir = Platform.environment['ROS_HOME'] ??
-<<<<<<< HEAD
-      path.join(Platform.environment['HOME']!, '.ros');
-=======
       path.join(Platform.environment['HOME'] ?? '', '.ros');
->>>>>>> 9b6a9ba4
   String namespace = Platform.environment['ROS_NAMESPACE'] ?? '';
   String? logDir;
   @override
@@ -78,7 +74,7 @@
     await _startTcpRosServer();
     await _startXmlRpcServer();
     await _startUdpRosServer();
-    nodeReady.complete();
+    nodeReady.complete(true);
   }
 
   Future<void> shutdown() async {
